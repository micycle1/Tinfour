--- conflicted
+++ resolved
@@ -2735,7 +2735,6 @@
   }
 
   /**
-<<<<<<< HEAD
    * Split an existing edge at parametric location t measured from A toward B.
    * The new vertex is inserted at A + t(B−A). If t is at/near an endpoint,
    * it is clamped to (ε, 1−ε) to avoid zero-length subedges.
@@ -2776,13 +2775,6 @@
     Vertex b = ab.getB();
     Vertex c = bc.getB();
     Vertex d = ad.getB();
-=======
-   * Splits the edge at parameter t measured from A toward B.
-   * t is clamped to (ε, 1-ε) to avoid zero-length subedges.
-   */
-  @Override
-  public Vertex splitEdge(IQuadEdge eInput, double t, double zSplit, boolean restoreConformity) {
->>>>>>> 44b8d26e
 
     Vertex a = eInput.getA();
     Vertex b = eInput.getB();
@@ -2790,20 +2782,10 @@
       return null;
     }
 
-<<<<<<< HEAD
     SemiVirtualEdge ca = ab.getReverse();
     SemiVirtualEdge db = ba.getReverse();
 
     // Coordinates at parametric location t on A->B
-=======
-    // clamp t to avoid degeneracy
-    final double eps = 1e-12;
-    if (!(t > 0.0 && t < 1.0)) {
-      t = Math.max(eps, Math.min(1.0 - eps, t));
-    }
-
-    // coordinates at t along A->B
->>>>>>> 44b8d26e
     double mx = a.getX() + t * (b.getX() - a.getX());
     double my = a.getY() + t * (b.getY() - a.getY());
     double mz = zSplit;
@@ -2815,7 +2797,6 @@
       m.setStatus(Vertex.BIT_SYNTHETIC);
     }
 
-<<<<<<< HEAD
     // Split AB by inserting m (edgePool.splitEdge returns A->M; AB becomes M->B)
     SemiVirtualEdge am = edgePool.splitEdge(ab, m);
     SemiVirtualEdge mb = ab;
@@ -2848,9 +2829,6 @@
     // restoreConformity not supported in this implementation (flag checked above)
 
     isConformant = false; // unchanged semantics vs. your current method
-=======
-    insertAction((SemiVirtualEdge) eInput, m, true, true);
->>>>>>> 44b8d26e
     return m;
   }
 
